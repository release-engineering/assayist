# SPDX-License-Identifier: GPL-3.0+

from assayist.client import query
<<<<<<< HEAD
from assayist.common.models.content import Build, Artifact
from assayist.common.models.source import SourceLocation, Component


def test_get_container_by_component():
    """Test the get_container_by_component function with a container that includes a component."""
    # Create the container build entry
    c_build = Build(id_='123456', type_='container').save()

    c_filename = ('docker-image-sha256:98217b7c89052267e1ed02a41217c2e03577b96125e923e9594'
                  '1ac010f209ee6.x86_64.tar.gz')
    c_artifact = Artifact(
        archive_id='742663', architecture='x86_64', filename=c_filename,
        type_='container'
    ).save()
    c_build.artifacts.connect(c_artifact)

    c_internal_url = ('git://pks.domain.local/containers/rsyslog#'
                      '3dcd6fc75e674589ac7d2294dbf79bd8ebd459fb')
    c_internal_source = SourceLocation(url=c_internal_url).save()
    c_build.source_location.connect(c_internal_source)

    rpm_internal_source_url = (
        'git://pkgs.devel.redhat.com/rpms/rsyslog#5d99244f963e634c60b458c0c2884ee63d7e8827'
    )
    rpm_internal_source = SourceLocation(url=rpm_internal_source_url).save()

    rpm_upstream_url = 'http://www.rsyslog.com/files/download/rsyslog/rsyslog-7.6.7.tar.gz'
    rpm_upstream_source = SourceLocation(url=rpm_upstream_url, canonical_version='7.6.7',
                                         canonical_type='generic').save()
    rpm_internal_source.upstream.connect(rpm_upstream_source)

    rpm_component = Component(canonical_name='rsyslog', canonical_type='generic',
                              canonical_namespace='').save()
    rpm_upstream_source.component.connect(rpm_component)
    rpm_internal_source.component.connect(rpm_component)

    rpm_artifact = Artifact(
        archive_id='760135', architecture='x86_64', filename='rsyslog-8.24.0-34.el7.x86_64.rpm',
        type_='rpm'
    ).save()

    rpm_build = Build(id_='789012', type_='rpm').save()
    rpm_build.artifacts.connect(rpm_artifact)
    rpm_build.source_location.connect(rpm_internal_source)

    c_artifact.embedded_artifacts.connect(rpm_artifact)

    assert query.get_container_by_component('rsyslog', 'generic', '7.6.7') == {123456}


def test_get_container_by_embedded_component():
    """Test the get_container_by_component function with a container that embeds a component."""
    # Set up a layered container image build, container_build, whose
    # single image embeds an RPM and a Go executable. Its parent image
    # also embeds an RPM.
    #
    # First, a parent image, parent:
    #   (parent:Artifact) <-- (:Build) <-- (:SourceLocation)
    # Then the container itself, image:
    #   (image:Artifact) <-- (container_build:Build) <-- (:SourceLocation)
    #   (a:Artifact) <-[:EMBEDS]- (parent:Artifact)
    #
    # And let's have the parent image embed an RPM, bash:
    #   (parent:Artifact) <-[:EMBEDS]- (bash_rpm:Artifact)
    #       <-- (:Build) <-- (bash_internal_source:SourceLocation)
    #       <-- (bash_upstream_source:SourceLocation) <-- (:Component)

    # bash RPM for parent image
    bash_build = Build(id_='1000', type_='rpm').save()
    bash_rpm = Artifact(
        archive_id='1001',
        architecture='x86_64',
        filename='bash-4.2.46-30.el7.x86_64.rpm',
        type_='rpm').save()
    bash_build.artifacts.connect(bash_rpm)
    bash_upstream_url = 'ftp://ftp.gnu.org/gnu/bash/bash-4.2.46.tar.gz'
    bash_upstream_source = SourceLocation(url=bash_upstream_url, canonical_type='generic',
                                          canonical_version='4.2.46').save()
    bash_internal_url = 'git://pkgs.domain.local/rpms/bash#5f22bafc903fd0343640a6d7e25c87e32e504b9c'
    bash_internal_source = SourceLocation(url=bash_internal_url).save()
    bash_build.source_location.connect(bash_internal_source)
    bash_internal_source.upstream.connect(bash_upstream_source)
    bash_component = Component(canonical_type='generic', canonical_namespace='',
                               canonical_name='bash').save()
    bash_upstream_source.component.connect(bash_component)

    # Parent image
    parent_build = Build(id_='2000', type_='container').save()
    container_filename = 'docker-image-sha256:' + '0' * 64 + '.x86_64.tar.gz'
    parent = Artifact(
        archive_id='2001',
        architecture='x86_64',
        filename=container_filename,
        type_='container').save()
    parent_build.artifacts.connect(parent)
    container_internal_url = 'git://pkgs.domain.local/containers/parent#...'
    container_internal_source = SourceLocation(url=container_internal_url).save()
    parent_build.source_location.connect(container_internal_source)
    parent.embedded_artifacts.connect(bash_rpm)  # bash RPM is installed

    # etcd RPM for container image we'll query
    etcd_build = Build(id_='3000', type_='rpm').save()
    etcd_rpm = Artifact(
        archive_id='3001',
        architecture='x86_64',
        filename='etcd-3.2.22-1.el7.x86_64.rpm',
        type_='rpm').save()
    etcd_build.artifacts.connect(etcd_rpm)

    # Add an additional architecture that is not used by the build
    # we'll query about. This is to test we are not selecting
    # artifacts we should not be.
    etcd_unused_rpm = Artifact(
        archive_id='3002',
        architecture='ppc64le',
        filename='etcd-3.2.22-1.el7.ppc64le.rpm',
        type_='rpm').save()
    etcd_build.artifacts.connect(etcd_unused_rpm)

    # Sources for etcd
    etcd_upstream_url = ('https://github.com/coreos/etcd/archive/'
                         '1674e682fe9fbecd66e9f20b77da852ad7f517a9/etcd-1674e68.tar.gz')
    etcd_upstream_source = SourceLocation(url=etcd_upstream_url,
                                          canonical_version='3.2.22').save()
    etcd_internal_url = 'git://pkgs.domain.local/rpms/etcd#84858fb38a89e1177b0303c675d206f90f6a83e2'
    etcd_internal_source = SourceLocation(url=etcd_internal_url).save()
    etcd_build.source_location.connect(etcd_internal_source)
    etcd_internal_source.upstream.connect(etcd_upstream_source)
    etcd_component = Component(canonical_type='github', canonical_namespace='coreos',
                               canonical_name='etcd').save()
    etcd_upstream_source.component.connect(etcd_component)

    # The container itself
    container_build = Build(id_='4000', type_='container').save()
    container_filename = 'docker-image-sha256:' + '1' * 64 + '.x86_64.tar.gz'
    image = Artifact(
        archive_id='4001',
        architecture='x86_64',
        filename=container_filename,
        type_='container').save()
    container_build.artifacts.connect(image)
    container_internal_url = 'git://pkgs.domain.local/containers/image#...'
    container_internal_source = SourceLocation(url=container_internal_url).save()
    container_build.source_location.connect(container_internal_source)
    image.embedded_artifacts.connect(parent)  # inherits from parent image
    image.embedded_artifacts.connect(etcd_rpm)  # etcd RPM is installed

    # Go executable
    # Based on output from backvendor:
    # *github.com/jimmidyson/configmap-reload@043045da[...] =v0.2.2 ~v0.2.2
    # golang.org/x/sys@9c60d1c[...] ~v0.0.0-0.20150901164945-9c60d1c508f5
    # gopkg.in/fsnotify.v1@c282820[...] =v1.4.7 ~v1.4.7
    configmap_reload = SourceLocation(url='https://github.com/jimmidyson/configmap-reload',
                                      canonical_version='v0.2.2').save()
    configmap_reload.component.connect(
        Component(canonical_type='golang',
                  canonical_namespace='github.com/jimmidyson',
                  canonical_name='configmap-reload').save())
    x_sys = SourceLocation(url='https://go.googlesource.com/sys',
                           canonical_version='v0.0.0-0.20150901164945-9c60d1c508f5').save()
    x_sys.component.connect(
        Component(canonical_type='golang',
                  canonical_namespace='golang.org/x',
                  canonical_name='sys').save())
    fsnotify = SourceLocation(url='https://gopkg.in/fsnotify.v1',
                              canonical_version='v1.4.7').save()
    fsnotify.component.connect(
        Component(canonical_type='golang',
                  canonical_namespace='gopkg.in',
                  canonical_name='fsnotify.v1').save())

    container_internal_source.upstream.connect(configmap_reload)
    container_internal_source.embedded_source_locations.connect(x_sys)
    container_internal_source.embedded_source_locations.connect(fsnotify)

    assert query.get_container_by_component('fsnotify.v1', 'golang', 'v1.4.7') == {4000}
    assert query.get_container_by_component('sys', 'golang',
                                            'v0.0.0-0.20150901164945-9c60d1c508f5') == {4000}
    assert query.get_container_by_component('configmap-reload', 'golang', 'v0.2.2') == {4000}
    assert query.get_container_by_component('bash', 'generic', '4.2.46') == {4000, 2000}
=======
from assayist.common.models.content import Artifact, Build
from assayist.common.models.source import SourceLocation, Component
>>>>>>> b3b3b3eb


def test_get_container_sources():
    """Test the get_container_sources function."""
    # Create the container build entry
    container_build_id = '742663'
    container_build = Build(id_=container_build_id, type_='container').save()
    container_filename = ('docker-image-sha256:98217b7c89052267e1ed02a41217c2e03577b96125e923e9594'
                          '1ac010f209ee6.x86_64.tar.gz')
    container_artifact = Artifact(
        archive_id='742663',
        architecture='x86_64',
        filename=container_filename,
        type_='container').save()
    container_build.artifacts.connect(container_artifact)
    container_internal_url = ('git://pks.domain.local/containers/etcd#'
                              '3dcd6fc75e674589ac7d2294dbf79bd8ebd459fb')
    container_internal_source = SourceLocation(url=container_internal_url).save()
    container_build.source_location.connect(container_internal_source)

    # Create the embedded artifacts
    etcd_build = Build(id_='770188', type_='rpm').save()
    etcd_rpm = Artifact(
        archive_id='5818103',
        architecture='x86_64',
        filename='etcd-3.2.22-1.el7.x86_64.rpm',
        type_='rpm').save()
    etcd_build.artifacts.connect(etcd_rpm)
    etcd_upstream_url = ('https://github.com/coreos/etcd/archive/1674e682fe9fbecd66e9f20b77da852ad7'
                         'f517a9/etcd-1674e682.tar.gz')
    etcd_upstream_source = SourceLocation(url=etcd_upstream_url).save()
    etcd_internal_url = 'git://pks.domain.local/rpms/etcd#84858fb38a89e1177b0303c675d206f90f6a83e2'
    etcd_internal_source = SourceLocation(url=etcd_internal_url).save()
    etcd_build.source_location.connect(etcd_internal_source)
    etcd_internal_source.upstream.connect(etcd_upstream_source)
    container_artifact.embedded_artifacts.connect(etcd_rpm)

    yum_utils_build = Build(id_='728353', type_='rpm').save()
    yum_utils_rpm = Artifact(
        archive_id='5962202',
        architecture='x86_64',
        type_='rpm',
        filename='yum-utils-1.1.31-46.el7_5.noarch.rpm').save()
    yum_utils_build.artifacts.connect(yum_utils_rpm)
    yum_utils_upstream_url = 'http://yum.baseurl.org/download/yum-utils/yum-utils-1.1.31.tar.gz'
    yum_utils_upstream_source = SourceLocation(url=yum_utils_upstream_url).save()
    yum_utils_internal_url = ('git://pks.domain.local/rpms/yum-utils#562e476db1be88f58662d6eb3'
                              '82bb37e87bf5824')
    yum_utils_internal_source = SourceLocation(url=yum_utils_internal_url).save()
    yum_utils_build.source_location.connect(yum_utils_internal_source)
    yum_utils_internal_source.upstream.connect(yum_utils_upstream_source)
    container_artifact.embedded_artifacts.connect(yum_utils_rpm)

    expected = {
        'internal_urls': [yum_utils_internal_url, etcd_internal_url],
        'upstream_urls': [yum_utils_upstream_url, etcd_upstream_url]
    }
    assert query.get_container_content_sources(container_build_id) == expected


def test_get_source_components_for_build():
    """Test the get_source_components_for_build function."""
    # Set up a layered container image build, container_build, whose
    # single image embeds an RPM and a Go executable. Its parent image
    # also embeds an RPM.
    #
    # First, a parent image, parent:
    #   (parent:Artifact) <-- (:Build) <-- (:SourceLocation)

    # Then the container itself, image:
    #   (image:Artifact) <-- (container_build:Build) <-- (:SourceLocation)
    #   (a:Artifact) <-[:EMBEDS]- (parent:Artifact)
    #
    # And let's have the parent image embed an RPM, bash:
    #   (parent:Artifact) <-[:EMBEDS]- (bash_rpm:Artifact)
    #       <-- (:Build) <-- (bash_internal_source:SourceLocation)
    #       <-- (bash_upstream_source:SourceLocation) <-- (:Component)

    # bash RPM for parent image
    bash_build = Build(id_='1000', type_='rpm').save()
    bash_rpm = Artifact(
        archive_id='1001',
        architecture='x86_64',
        filename='bash-4.2.46-30.el7.x86_64.rpm',
        type_='rpm').save()
    bash_build.artifacts.connect(bash_rpm)
    bash_upstream_url = 'ftp://ftp.gnu.org/gnu/bash/bash-4.2.46.tar.gz'
    bash_upstream_source = SourceLocation(url=bash_upstream_url,
                                          canonical_version='4.2.46').save()
    bash_internal_url = 'git://pkgs.domain.local/rpms/bash#5f22bafc903fd0343640a6d7e25c87e32e504b9c'
    bash_internal_source = SourceLocation(url=bash_internal_url).save()
    bash_build.source_location.connect(bash_internal_source)
    bash_internal_source.upstream.connect(bash_upstream_source)
    bash_component = Component(canonical_type='generic', canonical_namespace='',
                               canonical_name='bash').save()
    bash_internal_source.component.connect(bash_component)
    bash_upstream_source.component.connect(bash_component)

    # Parent image
    parent_build = Build(id_='2000', type_='container').save()
    parent_filename = 'docker-image-sha256:' + '0' * 64 + '.x86_64.tar.gz'
    parent = Artifact(
        archive_id='2001',
        architecture='x86_64',
        filename=parent_filename,
        type_='container').save()
    parent_build.artifacts.connect(parent)
    container_internal_url = 'git://pkgs.domain.local/containers/parent#...'
    container_internal_source = SourceLocation(url=container_internal_url).save()
    parent_build.source_location.connect(container_internal_source)
    parent.embedded_artifacts.connect(bash_rpm)  # bash RPM is installed

    # etcd RPM for container image we'll query
    etcd_build = Build(id_='3000', type_='rpm').save()
    etcd_rpm = Artifact(
        archive_id='3001',
        architecture='x86_64',
        filename='etcd-3.2.22-1.el7.x86_64.rpm',
        type_='rpm').save()
    etcd_build.artifacts.connect(etcd_rpm)

    # Add an additional architecture that is not used by the build
    # we'll query about. This is to test we are not selecting
    # artifacts we should not be.
    etcd_unused_rpm = Artifact(
        archive_id='3002',
        architecture='ppc64le',
        filename='etcd-3.2.22-1.el7.ppc64le.rpm',
        type_='rpm').save()
    etcd_build.artifacts.connect(etcd_unused_rpm)

    # Sources for etcd
    etcd_upstream_url = ('https://github.com/coreos/etcd/archive/'
                         '1674e682fe9fbecd66e9f20b77da852ad7f517a9/etcd-1674e68.tar.gz')
    etcd_upstream_source = SourceLocation(url=etcd_upstream_url,
                                          canonical_version='3.2.22').save()
    etcd_internal_url = 'git://pkgs.domain.local/rpms/etcd#84858fb38a89e1177b0303c675d206f90f6a83e2'
    etcd_internal_source = SourceLocation(url=etcd_internal_url).save()
    etcd_build.source_location.connect(etcd_internal_source)
    etcd_internal_source.upstream.connect(etcd_upstream_source)
    etcd_component = Component(canonical_type='github', canonical_namespace='coreos',
                               canonical_name='etcd').save()
    etcd_internal_source.component.connect(etcd_component)
    etcd_upstream_source.component.connect(etcd_component)

    # The container itself
    container_build = Build(id_='4000', type_='container').save()
    container_filename = 'docker-image-sha256:' + '1' * 64 + '.x86_64.tar.gz'
    image = Artifact(
        archive_id='4001',
        architecture='x86_64',
        filename=container_filename,
        type_='container').save()
    container_build.artifacts.connect(image)
    container_internal_url = ('git://pkgs.domain.local/containers/image#...')
    container_internal_source = SourceLocation(url=container_internal_url).save()
    container_build.source_location.connect(container_internal_source)
    image.embedded_artifacts.connect(parent)  # inherits from parent image
    image.embedded_artifacts.connect(etcd_rpm)  # etcd RPM is installed

    # Go executable
    # Based on output from backvendor:
    # *github.com/jimmidyson/configmap-reload@043045da[...] =v0.2.2 ~v0.2.2
    # golang.org/x/sys@9c60d1c[...] ~v0.0.0-0.20150901164945-9c60d1c508f5
    # gopkg.in/fsnotify.v1@c282820[...] =v1.4.7 ~v1.4.7
    configmap_reload = SourceLocation(url='https://github.com/jimmidyson/configmap-reload',
                                      canonical_version='v0.2.2').save()
    configmap_reload_component = Component(
        canonical_type='golang',
        canonical_namespace='github.com/jimmidyson',
        canonical_name='configmap-reload').save()
    configmap_reload.component.connect(configmap_reload_component)
    x_sys = SourceLocation(url='https://go.googlesource.com/sys',
                           canonical_version='v0.0.0-0.20150901164945-9c60d1c508f5').save()
    x_sys.component.connect(
        Component(canonical_type='golang',
                  canonical_namespace='golang.org/x',
                  canonical_name='sys').save())
    fsnotify = SourceLocation(url='https://gopkg.in/fsnotify.v1',
                              canonical_version='v1.4.7').save()
    fsnotify.component.connect(
        Component(canonical_type='golang',
                  canonical_namespace='gopkg.in',
                  canonical_name='fsnotify.v1').save())

    container_internal_source.upstream.connect(configmap_reload)
    container_internal_source.component.connect(configmap_reload_component)
    container_internal_source.embedded_source_locations.connect(x_sys)
    container_internal_source.embedded_source_locations.connect(fsnotify)

    expected = {
        ('container', '4001'): {
            'artifact': {
                'architecture': 'x86_64',
                'filename': container_filename,
            },
            'embeds': {
                ('container', '2001'): {
                    'artifact': {
                        'architecture': 'x86_64',
                        'filename': parent_filename,
                    },
                    'embeds': {
                        ('rpm', '1001'): {
                            'artifact': {
                                'architecture': 'x86_64',
                                'filename': 'bash-4.2.46-30.el7.x86_64.rpm',
                            },
                            'sources': [
                                {
                                    'name': 'bash',
                                    'namespace': '',
                                    'qualifiers': {'download_url': bash_upstream_url},
                                    'type': 'generic',
                                    'version': '4.2.46',
                                },
                            ],
                        },
                    },
                },
                ('rpm', '3001'): {
                    'artifact': {
                        'architecture': 'x86_64',
                        'filename': 'etcd-3.2.22-1.el7.x86_64.rpm',
                    },
                    'sources': [
                        {
                            'name': 'etcd',
                            'namespace': 'coreos',
                            'qualifiers': {'download_url': etcd_upstream_url},
                            'type': 'github',
                            'version': '3.2.22',
                        },
                    ],
                },
            },
            'sources': [
                {
                    'name': 'configmap-reload',
                    'namespace': 'github.com/jimmidyson',
                    'qualifiers': {
                        'download_url': 'https://github.com/jimmidyson/configmap-reload',
                    },
                    'type': 'golang',
                    'version': 'v0.2.2',
                },
                {
                    'name': 'sys',
                    'namespace': 'golang.org/x',
                    'qualifiers': {
                        'download_url': 'https://go.googlesource.com/sys',
                    },
                    'type': 'golang',
                    'version': 'v0.0.0-0.20150901164945-9c60d1c508f5',
                },
                {
                    'name': 'fsnotify.v1',
                    'namespace': 'gopkg.in',
                    'qualifiers': {
                        'download_url': 'https://gopkg.in/fsnotify.v1',
                    },
                    'type': 'golang',
                    'version': 'v1.4.7',
                },
            ],
        },
    }

    assert query.get_source_components_for_build('4000') == expected


def test_get_current_and_previous_versions():
    """Test the get_current_and_previous_versions function."""
    go = Component(
        canonical_name='golang', canonical_type='generic', canonical_namespace='redhat').save()
    next_sl = None
    url = 'git://pkgs.domain.local/rpms/golang?#fed96461b05c0078e537c93a3fe974e8b334{version}'
    for version in ('1.9.7', '1.9.6', '1.9.5', '1.9.4', '1.9.3'):
        sl = SourceLocation(
            url=url.format(version=version.replace('.', '')), canonical_version=version).save()
        sl.component.connect(go)
        if next_sl:
            next_sl.previous_version.connect(sl)
        next_sl = sl

    rv = query.get_current_and_previous_versions('golang', 'generic', '1.9.6')
    versions = set([result['canonical_version'] for result in rv])
    assert versions == set(['1.9.6', '1.9.5', '1.9.4', '1.9.3'])


def test_get_container_built_with_artifact():
    """
    Test the test_get_container_built_with_artifact function.

    This test data creates a scenario where there are container builds with vulnerable golang
    RPMs embedded, that are used during multi-stage builds. There is also a container with the
    prometheus RPM embedded, but the prometheus RPM was built with a vulnerable version of the
    golang RPMs.
    """
    expected = set()
    api_input = []
    queried_sl_versions = {'1.9.6', '1.9.5', '1.9.3'}
    go = Component(
        canonical_name='golang', canonical_type='generic', canonical_namespace='redhat').save()

    artifact_counter = 0
    build_counter = 0
    next_sl = None
    url = 'git://pkgs.domain.local/rpms/golang?#fed96461b05c0078e537c93a3fe974e8b334{version}'

    for version in ('1.9.7', '1.9.6', '1.9.5', '1.9.4', '1.9.3'):
        sl = SourceLocation(
            url=url.format(version=version.replace('.', '')), canonical_version=version).save()
        sl.component.connect(go)
        if next_sl:
            next_sl.previous_version.connect(sl)
        if version in queried_sl_versions:
            api_input.append({'url': sl.url})
        go_build = Build(id_=build_counter, type_='rpm').save()
        go_build.source_location.connect(sl)
        build_counter += 1

        go_src_rpm_artifact = Artifact(archive_id=artifact_counter, type_='rpm', architecture='src',
                                       filename=f'golang-{version}-1.el7.src.rpm').save()
        go_src_rpm_artifact.build.connect(go_build)
        artifact_counter += 1

        # Don't create container builds for version 1.9.3 because it'll be used by prometheus below
        # to test another part of the query
        if version != '1.9.3':
            go_container_build = Build(id_=build_counter, type_='container').save()
            build_counter += 1

            content_container_build = Build(id_=build_counter, type_='container').save()
            if version in queried_sl_versions:
                # All the content containers are built with a container with a vulnerable golang
                # RPM, but since we only query for certain source location versions of golang, only
                # add those we are searching for.
                expected.add(str(content_container_build.id_))
            build_counter += 1

        for noarch_rpm in ('docs', 'misc', 'src', 'tests'):
            go_noarch_artifact = Artifact(
                archive_id=artifact_counter, type_='rpm', architecture='noarch',
                filename=f'golang-{noarch_rpm}-{version}-1.el7.noarch.rpm').save()
            go_noarch_artifact.build.connect(go_build)
            artifact_counter += 1

        for arch in ('aarch64', 'x86_64', 'ppc64le', 's390x'):
            go_artifact = Artifact(archive_id=artifact_counter, type_='rpm', architecture=arch,
                                   filename=f'golang-{version}-1.el7.{arch}.rpm').save()
            go_artifact.build.connect(go_build)
            artifact_counter += 1
            gobin_artifact = Artifact(archive_id=artifact_counter, type_='rpm', architecture=arch,
                                      filename=f'golang-bin-{version}-1.el7.{arch}.rpm').save()
            gobin_artifact.build.connect(go_build)
            artifact_counter += 1

            if version != '1.9.3':
                go_container_build_artifact = Artifact(
                    archive_id=artifact_counter, type_='container', architecture=arch).save()
                go_container_build_artifact.build.connect(go_container_build)
                go_container_build_artifact.embedded_artifacts.connect(go_artifact)
                go_container_build_artifact.embedded_artifacts.connect(gobin_artifact)
                artifact_counter += 1

                content_container_artifact = Artifact(
                    archive_id=artifact_counter, type_='container', architecture=arch).save()
                content_container_artifact.build.connect(content_container_build)
                content_container_artifact.buildroot_artifacts.connect(go_container_build_artifact)
                artifact_counter += 1

        next_sl = sl

    prometheus = Component(
        canonical_name='prometheus', canonical_type='generic', canonical_namespace='redhat').save()
    prometheus_url = ('git://pkgs.domain.local/rpms/golang-github-prometheus-prometheus?#41d8a98364'
                      'a9c631c7f663bbda8942cb2741df49')
    prometheus_sl = SourceLocation(url=prometheus_url, canonical_version='2.1.0').save()
    prometheus_sl.component.connect(prometheus)
    prometheus_build = Build(id_=build_counter, type_='rpm').save()
    prometheus_build.source_location.connect(prometheus_sl)
    build_counter += 1
    prometheus_src_rpm_artifact = Artifact(
        archive_id=artifact_counter, type_='rpm', architecture='src',
        filename='golang-github-prometheus-prometheus-2.2.1-1.gitbc6058c.el7.src.rpm').save()
    prometheus_src_rpm_artifact.build.connect(go_build)
    artifact_counter += 1
    prometheus_container_build = Build(id_=build_counter, type_='container').save()
    # This prometheus container will embed a prometheus RPM that was built with a vulnerable golang
    # RPM, and 1.9.3 is part of the query
    expected.add(str(prometheus_container_build.id_))
    build_counter += 1

    for arch in ('x86_64', 's390x', 'ppc64le'):
        prometheus_artifact = Artifact(
            archive_id=artifact_counter, type_='rpm', architecture=arch,
            filename=f'prometheus-2.2.1-1.gitbc6058c.el7.{arch}.rpm').save()
        prometheus_artifact.build.connect(prometheus_build)
        # Set the 1.9.3 go artifacts to be buildroot artifacts
        go_artifact = Artifact.nodes.get(filename=f'golang-1.9.3-1.el7.{arch}.rpm')
        prometheus_artifact.buildroot_artifacts.connect(go_artifact)
        gobin_artifact = Artifact.nodes.get(filename=f'golang-bin-1.9.3-1.el7.{arch}.rpm')
        prometheus_artifact.buildroot_artifacts.connect(gobin_artifact)
        artifact_counter += 1
        prometheus_container_artifact = Artifact(
            archive_id=artifact_counter, type_='container', architecture=arch).save()
        prometheus_container_artifact.build.connect(prometheus_container_build)
        prometheus_container_artifact.embedded_artifacts.connect(prometheus_artifact)
        artifact_counter += 1

    rv = query.get_container_built_with_sources(api_input)

    assert set(rv) == expected<|MERGE_RESOLUTION|>--- conflicted
+++ resolved
@@ -1,7 +1,6 @@
 # SPDX-License-Identifier: GPL-3.0+
 
 from assayist.client import query
-<<<<<<< HEAD
 from assayist.common.models.content import Build, Artifact
 from assayist.common.models.source import SourceLocation, Component
 
@@ -183,10 +182,6 @@
                                             'v0.0.0-0.20150901164945-9c60d1c508f5') == {4000}
     assert query.get_container_by_component('configmap-reload', 'golang', 'v0.2.2') == {4000}
     assert query.get_container_by_component('bash', 'generic', '4.2.46') == {4000, 2000}
-=======
-from assayist.common.models.content import Artifact, Build
-from assayist.common.models.source import SourceLocation, Component
->>>>>>> b3b3b3eb
 
 
 def test_get_container_sources():
